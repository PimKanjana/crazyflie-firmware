--- conflicted
+++ resolved
@@ -814,7 +814,7 @@
     timeEffectTime = usecTimestamp() / 1000;
     timeEffectI = 0;
   }
-  
+
   ledtiming current = ledringtimingsmem.timings[timeEffectI];
 
   // Stop when completed
@@ -879,7 +879,7 @@
   if(current.rotate) {
     rotate += 1.0f * (time - timeEffectTime) / (current.rotate * 1000);
   }
-  
+
   int shift = rotate * NBR_LEDS;
   float percentShift = rotate * NBR_LEDS - shift;
   shift = shift % NBR_LEDS;
@@ -887,8 +887,8 @@
   // Output current leds
   for (int i = 0; i < NBR_LEDS; i++)
     for (int j = 0; j < 3; j++)
-      outputBuffer[(i+shift) % NBR_LEDS][j] = 
-        percentShift * currentBuffer[i][j] + 
+      outputBuffer[(i+shift) % NBR_LEDS][j] =
+        percentShift * currentBuffer[i][j] +
         (1-percentShift) * currentBuffer[(i+1) % NBR_LEDS][j];
 }
 
@@ -914,11 +914,8 @@
   fadeColorEffect,
   rssiEffect,
   locSrvStatus,
-<<<<<<< HEAD
   timeMemEffect,
-=======
   lightHouseEffect,
->>>>>>> 0ede190d
 };
 
 /********** Ring init and switching **********/
